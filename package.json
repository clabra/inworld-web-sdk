--- conflicted
+++ resolved
@@ -1,10 +1,6 @@
 {
   "name": "@inworld/web-sdk",
-<<<<<<< HEAD
-  "version": "1.5.2",
-=======
   "version": "1.5.3",
->>>>>>> 8e07db5b
   "license": "SEE LICENSE IN LICENSE.md",
   "main": "build/src/index.js",
   "types": "build/src/index.d.ts",
