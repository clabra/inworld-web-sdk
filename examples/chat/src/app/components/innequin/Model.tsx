import { AdditionalPhonemeInfo, EmotionEvent } from '@inworld/web-sdk';
import { useLoader } from '@react-three/fiber';
import { Suspense, useCallback, useEffect, useRef, useState } from 'react';
import { AnimationClip, MeshPhysicalMaterial, SkinnedMesh } from 'three';
import { DRACOLoader } from 'three/examples/jsm/loaders/DRACOLoader';
import { GLTFLoader } from 'three/examples/jsm/loaders/GLTFLoader';

import { BODY_TEXTURE_TYPE, VISEME_TYPES } from '../../types';
<<<<<<< HEAD
=======
import { Config } from './../../../config';
>>>>>>> 8e07db5b
import { Animator } from './animator/Animator';
import {
  ANIMATION_TYPE,
  AnimationFile,
  AnimationGesture,
  EMOTIONS_FACE,
  FACE_TEXTURE_TYPES,
  MATERIAL_TYPES,
  MESH_TYPES,
} from './data/types';
import { AnimationLoader } from './loaders/AnimationLoader';
import { AnimationsLoader } from './loaders/AnimationsLoader';
import { BodyMaterialLoader } from './loaders/BodyMaterialLoader';
import { FaceMaterialLoader } from './loaders/FaceMaterialLoader';
import { MaterialsLoader } from './loaders/MaterialsLoader';

interface ModelProps {
  modelURI: string;
  bodyTexture: BODY_TEXTURE_TYPE;
  animationFiles: AnimationFile[];
  animationSequence: string[];
  onLoad?: () => void;
  phonemes: AdditionalPhonemeInfo[];
  emotionEvent?: EmotionEvent;
  setIsSpinner: Function;
  setLoadProgress: Function;
  setLoadProgressTotal: Function;
}

export function Model(props: ModelProps) {
  const bodyTextureRef = useRef(props.bodyTexture);
  const modelData = useLoader(GLTFLoader, props.modelURI, (loader) => {
    const dracoLoader = new DRACOLoader();
<<<<<<< HEAD
    dracoLoader.setDecoderPath(
      'https://storage.googleapis.com/assets-inworld-ai/models/innequin/v2/draco-gltf/',
    );
=======
    dracoLoader.setDecoderPath(Config.DRACO_COMPRESSION_URI);
>>>>>>> 8e07db5b
    loader.setDRACOLoader(dracoLoader);
  });
  const modelRef = useRef(modelData);

  const [isAnimationsLoaded, setIsAnimationsLoaded] = useState(false);
  const [isFacialMaterialsLoaded, setIsFacialMaterialsLoaded] = useState(false);
  const [isModelLoaded, setIsModelLoaded] = useState(false);
  const [isReady, setIsReady] = useState(false);
  // eslint-disable-next-line @typescript-eslint/no-unused-vars
  const [isPlaying, setIsPlaying] = useState(false);
  const [bodyMaterialLoading, setBodyMaterialLoading] = useState(false);

  const [animationClips, setAnimationClips] = useState<{
    [key: string]: AnimationClip | null;
  }>({});

  const [animationFiles, setAnimationFiles] = useState<{
    [key: string]: AnimationLoader | null;
  }>({});

  const [animationGestures, setAnimationGestures] = useState<
    AnimationGesture[]
  >([]);

  const [bodyMaterials, setBodyMaterials] = useState<{
    [key: string]: BodyMaterialLoader | null;
  }>({});

  const [facialMaterials, setFacialMaterials] = useState<{
    [key: string]: FaceMaterialLoader | null;
  }>({});

  const [modelMeshes, setModelMeshes] = useState<{
    [key: string]: SkinnedMesh | null;
  }>({});

  // 1. Model Loading Completed
  useEffect(() => {
    if (!isModelLoaded && modelData) {
      console.log('Model Loaded');
      modelRef.current = modelData;
      const loadingModelMeshes = { ...modelMeshes };
      const skeleton = modelData.scene.children[0].children.find(
        (item) => item.name === 'skeleton',
      );
      console.log(`Mesh Count`, modelData.scene.children[0].children);
      loadingModelMeshes[MESH_TYPES.BROW] = skeleton?.children.find(
        (item) => item.name === 'faceLayer_brows_geo',
      ) as SkinnedMesh;
      loadingModelMeshes[MESH_TYPES.EYE] = skeleton?.children.find(
        (item) => item.name === 'faceLayer_eyes_geo',
      ) as SkinnedMesh;
      loadingModelMeshes[MESH_TYPES.MOUTH] = skeleton?.children.find(
        (item) => item.name === 'faceLayer_mouth_geo',
      ) as SkinnedMesh;
      loadingModelMeshes[MESH_TYPES.NOSE] = skeleton?.children.find(
        (item) => item.name === 'faceLayer_nose_geo',
      ) as SkinnedMesh;
      loadingModelMeshes[MESH_TYPES.BODY_ARMS] = skeleton?.children.find(
        (item) => item.name === 'Mannequin_Arms',
      ) as SkinnedMesh;
      loadingModelMeshes[MESH_TYPES.BODY_HEAD] = skeleton?.children.find(
        (item) => item.name === 'Mannequin_Head_03',
      ) as SkinnedMesh;
      loadingModelMeshes[MESH_TYPES.BODY_LEGS] = skeleton?.children.find(
        (item) => item.name === 'Mannequin_Legs',
      ) as SkinnedMesh;
      loadingModelMeshes[MESH_TYPES.BODY_TORSO] = skeleton?.children.find(
        (item) => item.name === 'Mannequin_Body',
      ) as SkinnedMesh;
      props.setLoadProgress(33);
      props.setLoadProgressTotal(66);
      setModelMeshes(loadingModelMeshes);
      setIsModelLoaded(true);
    }
  }, [modelData, isModelLoaded]);

  // 2. Init Loading Animation Files
  useEffect(() => {
    if (
      isModelLoaded &&
      !isAnimationsLoaded &&
      Object.keys(animationFiles).length === 0 &&
      !isReady
    ) {
      const loadingAnimationFiles = { ...animationFiles };
      for (const animation of props.animationFiles) {
        loadingAnimationFiles[animation.name.toLowerCase()] =
          new AnimationLoader(animation);
      }
      setAnimationFiles(loadingAnimationFiles);
    }
  }, [isModelLoaded, isAnimationsLoaded, animationFiles, isReady]);

  // 3. Load Animation Files
  useEffect(() => {
    if (
      isModelLoaded &&
      !isAnimationsLoaded &&
      Object.keys(animationFiles).length > 0 &&
      !isReady
    ) {
      // eslint-disable-next-line @typescript-eslint/no-unused-vars
      const animationsLoader = new AnimationsLoader(
        animationFiles,
        () => setIsAnimationsLoaded(true),
        33,
        66,
        props.setLoadProgress,
      );
    }
  }, [isModelLoaded, isAnimationsLoaded, animationFiles, isReady]);

  // 4. Animations Loading Completed. Process clips and gesture data.
  useEffect(() => {
    if (
      isModelLoaded &&
      animationFiles &&
      isAnimationsLoaded &&
      !isFacialMaterialsLoaded &&
      !isReady
    ) {
      console.log('Animations Loaded');
      const loadingAnimationClips = { ...animationClips };
      const loadingAnimationGestures = [...animationGestures];
      // console.log('animationFiles', animationFiles);
      for (const i in animationFiles) {
        loadingAnimationClips[animationFiles[i]!.animation.name] =
          animationFiles[i]!.animationClip!;
        // console.log('Animations Duration', animationFiles[i]!.animationClip!.name, animationFiles[i]!.animationClip!.duration);
        if (animationFiles[i]!.animation.type == ANIMATION_TYPE.GESTURE) {
          const animationGesture: AnimationGesture = {
            name: animationFiles[i]!.animation.name,
            duration: animationFiles[i]!.animationClip!.duration,
            emotion: animationFiles[i]!.animation.emotion,
          };
          loadingAnimationGestures.push(animationGesture);
        }
      }
      props.setLoadProgress(66);
      props.setLoadProgressTotal(100);
      setAnimationGestures(loadingAnimationGestures);
      setAnimationClips(loadingAnimationClips);
    }
  }, [
    animationFiles,
    isAnimationsLoaded,
    isFacialMaterialsLoaded,
    isModelLoaded,
    isReady,
  ]);

  // 5. Init Loading Material Files
  useEffect(() => {
    if (
      isModelLoaded &&
      isAnimationsLoaded &&
      !isFacialMaterialsLoaded &&
      Object.keys(facialMaterials).length === 0 &&
      !isReady
    ) {
      const loadingFacialMaterials = { ...facialMaterials };
      Object.values(EMOTIONS_FACE).forEach((valueEmotionType) => {
        Object.values(FACE_TEXTURE_TYPES).forEach((valueFaceType) => {
          // console.log('Loading: ' + valueEmotionType + " " + valueFaceType);
          loadingFacialMaterials[
            valueEmotionType +
              '_' +
              valueFaceType +
              '_' +
              MATERIAL_TYPES.FEATURE
          ] = new FaceMaterialLoader(
            valueEmotionType,
            valueFaceType,
            MATERIAL_TYPES.FEATURE,
          );
          if (valueFaceType == FACE_TEXTURE_TYPES.MOUTH) {
            Object.values(VISEME_TYPES).forEach((valueVisemeType) => {
              // console.log('Loading: ' + valueEmotionType + " " + valueVisemeType);
              loadingFacialMaterials[
                valueEmotionType +
                  '_' +
                  valueVisemeType +
                  '_' +
                  MATERIAL_TYPES.VISEME
              ] = new FaceMaterialLoader(
                valueEmotionType,
                valueFaceType,
                MATERIAL_TYPES.VISEME,
                valueVisemeType,
              );
            });
          }
        });
      });
      setFacialMaterials(loadingFacialMaterials);
    }
  }, [
    isModelLoaded,
    isAnimationsLoaded,
    isFacialMaterialsLoaded,
    facialMaterials,
    isReady,
  ]);

  // 6. Load Material Files
  useEffect(() => {
    if (
      isModelLoaded &&
      isAnimationsLoaded &&
      !isFacialMaterialsLoaded &&
      Object.keys(facialMaterials).length > 0 &&
      !isReady
    ) {
      // eslint-disable-next-line @typescript-eslint/no-unused-vars
      const materialsLoader = new MaterialsLoader(
        facialMaterials,
        () => setIsFacialMaterialsLoaded(true),
        66,
        100,
        props.setLoadProgress,
      );
    }
  }, [
    isModelLoaded,
    isAnimationsLoaded,
    isFacialMaterialsLoaded,
    facialMaterials,
    isReady,
  ]);

  // 7. Materials Loading Completed. Set Ready to true.
  useEffect(() => {
    if (
      isModelLoaded &&
      isAnimationsLoaded &&
      isFacialMaterialsLoaded &&
      !isReady
    ) {
      console.log('Materials Loaded');
      props.setLoadProgress(100);
      props.setLoadProgressTotal(100);
      setIsReady(true);
      props.onLoad?.();
    }
  }, [isModelLoaded, isAnimationsLoaded, isFacialMaterialsLoaded, isReady]);

  // Change the body texture material.
  useEffect(() => {
    if (
      isReady &&
      props.bodyTexture != bodyTextureRef.current && //  != bodyTextureRef.current
      !bodyMaterialLoading
    ) {
<<<<<<< HEAD
      console.log('Body Texture Change:', props.bodyTexture);
      // props.setIsSpinner(true);
=======
      // console.log('Body Texture Change:', props.bodyTexture);
>>>>>>> 8e07db5b
      bodyTextureRef.current = props.bodyTexture;
      handleOnChangeBodyTexture();
    }
  }, [props.bodyTexture, bodyMaterialLoading, isReady]);

  // Handles either loads a new texture or calls for the current texture to be set.
  const handleOnChangeBodyTexture = useCallback(() => {
    if (!isReady) return;
    console.log('handleOnChangeBodyTexture');
    if (!(props.bodyTexture in bodyMaterials)) {
      console.log('handleOnChangeBodyTexture material is not loaded');
      setBodyMaterialLoading(true);
      const loadedBodyMaterials = { ...bodyMaterials };
      loadedBodyMaterials[props.bodyTexture] = new BodyMaterialLoader(
        props.bodyTexture,
        MATERIAL_TYPES.BODY,
      );
      setBodyMaterials(loadedBodyMaterials);
      loadedBodyMaterials[props.bodyTexture]?.load(() =>
        setBodyMaterialLoading(false),
      );
    } else {
      console.log('handleOnChangeBodyTexture material is loaded');
      handleUpdateBodyTexture();
    }
  }, [props.bodyTexture, bodyMaterials, isReady]);

  // Handles when the loading of the new texture is completed.
  useEffect(() => {
    if (isReady && !bodyMaterialLoading && props.bodyTexture in bodyMaterials) {
      console.log('Body Texture Loaded');
      handleUpdateBodyTexture();
    }
  }, [bodyMaterials, bodyMaterialLoading, props.bodyTexture, isReady]);

  // Handles updating the body texture.
  const handleUpdateBodyTexture = useCallback(() => {
    if (!isReady) return;
    console.log('handleUpdateBodyTexture');
    (modelMeshes[MESH_TYPES.BODY_ARMS]?.material as MeshPhysicalMaterial).map =
      bodyMaterials[props.bodyTexture]!.getTextureColor()!.clone();
    (
      modelMeshes[MESH_TYPES.BODY_ARMS]?.material as MeshPhysicalMaterial
    ).normalMap = bodyMaterials[props.bodyTexture]!.getTextureNormal()!.clone();
    (modelMeshes[MESH_TYPES.BODY_HEAD]?.material as MeshPhysicalMaterial).map =
      bodyMaterials[props.bodyTexture]!.getTextureColor()!.clone();
    (
      modelMeshes[MESH_TYPES.BODY_HEAD]?.material as MeshPhysicalMaterial
    ).normalMap = bodyMaterials[props.bodyTexture]!.getTextureNormal()!.clone();
    (modelMeshes[MESH_TYPES.BODY_LEGS]?.material as MeshPhysicalMaterial).map =
      bodyMaterials[props.bodyTexture]!.getTextureColor()!.clone();
    (
      modelMeshes[MESH_TYPES.BODY_LEGS]?.material as MeshPhysicalMaterial
    ).normalMap = bodyMaterials[props.bodyTexture]!.getTextureNormal()!.clone();
    (modelMeshes[MESH_TYPES.BODY_TORSO]?.material as MeshPhysicalMaterial).map =
      bodyMaterials[props.bodyTexture]!.getTextureColor()!.clone();
    (
      modelMeshes[MESH_TYPES.BODY_TORSO]?.material as MeshPhysicalMaterial
    ).normalMap = bodyMaterials[props.bodyTexture]!.getTextureNormal()!.clone();
  }, [props.bodyTexture, bodyMaterials, isReady, modelMeshes]);

  return (
    <>
      {isReady && (
        <Suspense fallback={null}>
          <primitive object={modelData.scene} />
          <Animator
            animationClips={animationClips}
            animationGestures={animationGestures}
            animationSequence={props.animationSequence}
            emotionEvent={props.emotionEvent}
            facialMaterials={facialMaterials}
            isReady={isReady}
            isModelLoaded={isModelLoaded}
            model={modelData.scene.children[0]}
            modelMeshes={modelMeshes}
            phonemes={props.phonemes}
            setIsPlaying={setIsPlaying}
          />
        </Suspense>
      )}
    </>
  );
}<|MERGE_RESOLUTION|>--- conflicted
+++ resolved
@@ -6,10 +6,7 @@
 import { GLTFLoader } from 'three/examples/jsm/loaders/GLTFLoader';
 
 import { BODY_TEXTURE_TYPE, VISEME_TYPES } from '../../types';
-<<<<<<< HEAD
-=======
 import { Config } from './../../../config';
->>>>>>> 8e07db5b
 import { Animator } from './animator/Animator';
 import {
   ANIMATION_TYPE,
@@ -43,13 +40,7 @@
   const bodyTextureRef = useRef(props.bodyTexture);
   const modelData = useLoader(GLTFLoader, props.modelURI, (loader) => {
     const dracoLoader = new DRACOLoader();
-<<<<<<< HEAD
-    dracoLoader.setDecoderPath(
-      'https://storage.googleapis.com/assets-inworld-ai/models/innequin/v2/draco-gltf/',
-    );
-=======
     dracoLoader.setDecoderPath(Config.DRACO_COMPRESSION_URI);
->>>>>>> 8e07db5b
     loader.setDRACOLoader(dracoLoader);
   });
   const modelRef = useRef(modelData);
@@ -304,12 +295,8 @@
       props.bodyTexture != bodyTextureRef.current && //  != bodyTextureRef.current
       !bodyMaterialLoading
     ) {
-<<<<<<< HEAD
       console.log('Body Texture Change:', props.bodyTexture);
       // props.setIsSpinner(true);
-=======
-      // console.log('Body Texture Change:', props.bodyTexture);
->>>>>>> 8e07db5b
       bodyTextureRef.current = props.bodyTexture;
       handleOnChangeBodyTexture();
     }
