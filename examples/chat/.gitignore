# See https://help.github.com/articles/ignoring-files/ for more about ignoring files.

# dependencies
node_modules
/.pnp
.pnp.js

# Development folder for locally hosted assets.
/public/assets/*

# testing
/coverage

# production
/build

# misc
.DS_Store
.env.local
.env.development.local
.env.test.local
.env.production.local

<<<<<<< HEAD
npm-debug.log*
yarn-debug.log*
yarn-error.log*
=======
# logs
*.log
>>>>>>> 8e07db5b
<|MERGE_RESOLUTION|>--- conflicted
+++ resolved
@@ -1,31 +1,25 @@
-# See https://help.github.com/articles/ignoring-files/ for more about ignoring files.
-
-# dependencies
-node_modules
-/.pnp
-.pnp.js
-
-# Development folder for locally hosted assets.
-/public/assets/*
-
-# testing
-/coverage
-
-# production
-/build
-
-# misc
-.DS_Store
-.env.local
-.env.development.local
-.env.test.local
-.env.production.local
-
-<<<<<<< HEAD
-npm-debug.log*
-yarn-debug.log*
-yarn-error.log*
-=======
-# logs
-*.log
->>>>>>> 8e07db5b
+# See https://help.github.com/articles/ignoring-files/ for more about ignoring files.
+
+# dependencies
+node_modules
+/.pnp
+.pnp.js
+
+# Development folder for locally hosted assets.
+/public/assets/*
+
+# testing
+/coverage
+
+# production
+/build
+
+# misc
+.DS_Store
+.env.local
+.env.development.local
+.env.test.local
+.env.production.local
+
+# logs
+*.log